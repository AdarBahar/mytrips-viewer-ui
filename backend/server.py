from fastapi import FastAPI, APIRouter, HTTPException, Depends, status
from fastapi.security import HTTPBearer, HTTPAuthorizationCredentials
from fastapi.responses import StreamingResponse
from dotenv import load_dotenv
from starlette.middleware.cors import CORSMiddleware
from motor.motor_asyncio import AsyncIOMotorClient
import os
import logging
from pathlib import Path
from pydantic import BaseModel, Field, ConfigDict, EmailStr
from typing import List, Optional
import uuid
from datetime import datetime, timezone, timedelta
import bcrypt
import jwt
import httpx

ROOT_DIR = Path(__file__).parent
load_dotenv(ROOT_DIR / '.env')

# SECURITY: Debug mode configuration
# When DEBUG_MODE is false, sensitive data (emails, tokens, API responses) will not be logged
DEBUG_MODE = os.environ.get('DEBUG_MODE', 'false').lower() == 'true'
if DEBUG_MODE:
    logging.warning("⚠️  DEBUG MODE IS ENABLED - Sensitive data will be logged. DO NOT USE IN PRODUCTION!")

# Mock authentication configuration
MOCK_AUTH_ENABLED = os.environ.get('MOCK_AUTH_ENABLED', 'false').lower() == 'true'
if MOCK_AUTH_ENABLED:
    logging.warning("⚠️  MOCK AUTHENTICATION IS ENABLED - DO NOT USE IN PRODUCTION!")
    MOCK_USERNAME = os.environ.get('MOCK_USERNAME', 'testuser')
    MOCK_PASSWORD = os.environ.get('MOCK_PASSWORD', 'password123')
    MOCK_USER_EMAIL = os.environ.get('MOCK_USER_EMAIL', 'testuser@example.com')
    MOCK_USER_ID = os.environ.get('MOCK_USER_ID', 'mock-user-123')

# MongoDB connection (only if not using mock auth)
if not MOCK_AUTH_ENABLED:
    mongo_url = os.environ.get('MONGO_URL')
    if not mongo_url:
        raise ValueError("MONGO_URL environment variable is required when MOCK_AUTH_ENABLED is false")
    client = AsyncIOMotorClient(mongo_url)
    db = client[os.environ.get('DB_NAME', 'route_tracker_db')]
else:
    client = None
    db = None

# JWT Configuration
SECRET_KEY = os.environ.get('JWT_SECRET')
if not SECRET_KEY or SECRET_KEY == 'CHANGE_THIS_TO_A_SECURE_RANDOM_SECRET_IN_PRODUCTION':
    if MOCK_AUTH_ENABLED:
        logging.warning("⚠️  Using default JWT secret - DO NOT USE IN PRODUCTION!")
        SECRET_KEY = 'dev-secret-key-not-for-production'
    else:
        raise ValueError("JWT_SECRET environment variable must be set to a secure random value in production")

ALGORITHM = "HS256"
ACCESS_TOKEN_EXPIRE_MINUTES = 1440  # 24 hours

security = HTTPBearer()

# Create the main app without a prefix
app = FastAPI()

# Create a router with the /api prefix
api_router = APIRouter(prefix="/api")

# Models
class User(BaseModel):
    model_config = ConfigDict(extra="ignore")
    id: str = Field(default_factory=lambda: str(uuid.uuid4()))
    username: str
    email: EmailStr
    created_at: datetime = Field(default_factory=lambda: datetime.now(timezone.utc))

class UserCreate(BaseModel):
    username: str
    email: EmailStr
    password: str

class UserLogin(BaseModel):
    username: str
    password: str

class AppLoginRequest(BaseModel):
    email: EmailStr
    password: str

class AppLoginResponse(BaseModel):
    authenticated: bool
    user_id: Optional[str] = None
    message: Optional[str] = None

class Token(BaseModel):
    access_token: str
    token_type: str
    user: User

class RouteData(BaseModel):
    id: str
    name: str
    description: str
    coordinates: List[dict]  # [{lat, lng}]
    distance: float
    estimated_time: int

class TrackableUser(BaseModel):
    id: str
    name: str
    status: str

class LocationData(BaseModel):
    user_id: str
    lat: float
    lng: float
    timestamp: datetime
    speed: Optional[float] = None
    heading: Optional[float] = None

class RouteHistory(BaseModel):
    user_id: str
    coordinates: List[dict]
    timestamps: List[str]

# Helper functions
def hash_password(password: str) -> str:
    return bcrypt.hashpw(password.encode('utf-8'), bcrypt.gensalt()).decode('utf-8')

def verify_password(password: str, hashed: str) -> bool:
    return bcrypt.checkpw(password.encode('utf-8'), hashed.encode('utf-8'))

def create_access_token(data: dict):
    to_encode = data.copy()
    expire = datetime.now(timezone.utc) + timedelta(minutes=ACCESS_TOKEN_EXPIRE_MINUTES)
    to_encode.update({"exp": expire})
    return jwt.encode(to_encode, SECRET_KEY, algorithm=ALGORITHM)

async def get_current_user(credentials: HTTPAuthorizationCredentials = Depends(security)):
    try:
        token = credentials.credentials
        payload = jwt.decode(token, SECRET_KEY, algorithms=[ALGORITHM])
        user_id = payload.get("sub")
        if user_id is None:
            raise HTTPException(status_code=401, detail="Invalid token")

        # Mock mode: return mock user
        if MOCK_AUTH_ENABLED:
            if user_id == MOCK_USER_ID:
                return User(
                    id=MOCK_USER_ID,
                    username=MOCK_USERNAME,
                    email=MOCK_USER_EMAIL,
                    created_at=datetime.now(timezone.utc)
                )
            else:
                raise HTTPException(status_code=401, detail="User not found")

        # Database mode
        user = await db.users.find_one({"id": user_id}, {"_id": 0, "password": 0})
        if user is None:
            raise HTTPException(status_code=401, detail="User not found")

        if isinstance(user.get('created_at'), str):
            user['created_at'] = datetime.fromisoformat(user['created_at'])

        return User(**user)
    except jwt.ExpiredSignatureError:
        raise HTTPException(status_code=401, detail="Token expired")
    except jwt.InvalidTokenError:
        raise HTTPException(status_code=401, detail="Invalid token")

# Auth routes
@api_router.post("/auth/register", response_model=Token)
async def register(user_data: UserCreate):
    # Mock mode doesn't support registration
    if MOCK_AUTH_ENABLED:
        raise HTTPException(status_code=501, detail="Registration not available in mock mode")

    # Check if user exists
    existing = await db.users.find_one({"$or": [{"username": user_data.username}, {"email": user_data.email}]})
    if existing:
        raise HTTPException(status_code=400, detail="Username or email already exists")

    user = User(
        username=user_data.username,
        email=user_data.email
    )

    doc = user.model_dump()
    doc['created_at'] = doc['created_at'].isoformat()
    doc['password'] = hash_password(user_data.password)

    await db.users.insert_one(doc)

    access_token = create_access_token({"sub": user.id})
    return Token(access_token=access_token, token_type="bearer", user=user)

@api_router.post("/auth/login", response_model=Token)
async def login(credentials: UserLogin):
    # Use mock authentication if enabled
    if MOCK_AUTH_ENABLED:
        if credentials.username == MOCK_USERNAME and credentials.password == MOCK_PASSWORD:
            user_obj = User(
                id=MOCK_USER_ID,
                username=MOCK_USERNAME,
                email=MOCK_USER_EMAIL,
                created_at=datetime.now(timezone.utc)
            )
            access_token = create_access_token({"sub": user_obj.id})
            return Token(access_token=access_token, token_type="bearer", user=user_obj)
        else:
            raise HTTPException(status_code=401, detail="Invalid credentials")

    # MongoDB authentication
    user = await db.users.find_one({"username": credentials.username})
    if not user or not verify_password(credentials.password, user['password']):
        raise HTTPException(status_code=401, detail="Invalid credentials")

    if isinstance(user.get('created_at'), str):
        user['created_at'] = datetime.fromisoformat(user['created_at'])

    user_obj = User(**{k: v for k, v in user.items() if k != 'password'})
    access_token = create_access_token({"sub": user_obj.id})

    return Token(access_token=access_token, token_type="bearer", user=user_obj)

@api_router.post("/auth/app-login", response_model=AppLoginResponse)
async def app_login(credentials: AppLoginRequest):
    """
    Stateless authentication endpoint for mobile/web apps.
    Authenticates against MyTrips API.
    Returns authentication status and user_id without creating a session.

    Security: Uses LOC_API_TOKEN and MYTRIPS_API_BASEURL.
    """
    LOC_API_TOKEN = os.environ.get('LOC_API_TOKEN')
    MYTRIPS_API_BASEURL = os.environ.get('MYTRIPS_API_BASEURL')

    if not LOC_API_TOKEN:
        logging.error("LOC_API_TOKEN not configured")
        return AppLoginResponse(
            authenticated=False,
            message="Authentication service unavailable"
        )

    if not MYTRIPS_API_BASEURL:
        logging.error("MYTRIPS_API_BASEURL not configured")
        return AppLoginResponse(
            authenticated=False,
            message="Authentication service unavailable"
        )

    # Use mock authentication if enabled
    if MOCK_AUTH_ENABLED:
        # In mock mode, accept the mock user credentials
        if credentials.email == MOCK_USER_EMAIL and credentials.password == MOCK_PASSWORD:
            return AppLoginResponse(
                authenticated=True,
                user_id=MOCK_USER_ID,
                message="Authentication successful"
            )
        else:
            # Generic error message for security
            return AppLoginResponse(
                authenticated=False,
                message="Invalid credentials"
            )

    # Production mode: authenticate against MyTrips API
    try:
        async with httpx.AsyncClient(timeout=10.0) as client:
            # Call MyTrips API app-login endpoint
            login_url = f"{MYTRIPS_API_BASEURL}/auth/app-login"

            # SECURITY: Only log sensitive data in debug mode
            if DEBUG_MODE:
                logging.debug(f"Attempting login to MyTrips API: {login_url}")
                logging.debug(f"Email: {credentials.email}")
            else:
                # Log request ID or non-sensitive identifier instead
                logging.info(f"Attempting login to MyTrips API")

            response = await client.post(
                login_url,
                json={
                    "email": credentials.email,
                    "password": credentials.password
                },
                headers={
                    "Content-Type": "application/json",
                    "Accept": "application/json"
                }
            )

            # SECURITY: Only log response body in debug mode (may contain tokens)
            if DEBUG_MODE:
                logging.debug(f"MyTrips API response status: {response.status_code}")
                logging.debug(f"MyTrips API response body: {response.text[:500]}")
            else:
                logging.info(f"MyTrips API response status: {response.status_code}")

            # Check response status
            if response.status_code == 200:
                data = response.json()

                # MyTrips API returns: {"authenticated": true, "user_id": "...", "message": "..."}
                authenticated = data.get('authenticated', False)
                user_id = data.get('user_id')
                message = data.get('message', 'Authentication successful')

                if authenticated and user_id:
                    logging.info(f"Login successful for user: {user_id}")
                    return AppLoginResponse(
                        authenticated=True,
                        user_id=str(user_id),
                        message=message
                    )
                else:
                    logging.warning(f"MyTrips API returned authenticated=false: {data}")
                    return AppLoginResponse(
                        authenticated=False,
                        message=message or "Invalid email or password"
                    )

            elif response.status_code == 401 or response.status_code == 403:
                # Invalid credentials
                return AppLoginResponse(
                    authenticated=False,
                    message="Invalid credentials"
                )

            else:
                # Other error
                logging.error(f"MyTrips API error: {response.status_code} - {response.text}")
                return AppLoginResponse(
                    authenticated=False,
                    message="Authentication service error"
                )

    except httpx.TimeoutException:
        logging.error("MyTrips API timeout")
        return AppLoginResponse(
            authenticated=False,
            message="Authentication service timeout"
        )

    except Exception as e:
        logging.error(f"App login error: {str(e)}")
        return AppLoginResponse(
            authenticated=False,
            message="Authentication failed"
        )

@api_router.get("/auth/me", response_model=User)
async def get_me(current_user: User = Depends(get_current_user)):
    return current_user

# Mock data endpoints
@api_router.get("/routes", response_model=List[RouteData])
async def get_routes():
    """Mock endpoint - returns sample routes (public in mock mode)"""
    mock_routes = [
        RouteData(
            id="route-1",
            name="Downtown Loop",
            description="City center patrol route",
            coordinates=[
                {"lat": 40.7589, "lng": -73.9851},
                {"lat": 40.7614, "lng": -73.9776},
                {"lat": 40.7580, "lng": -73.9855},
                {"lat": 40.7505, "lng": -73.9934},
                {"lat": 40.7489, "lng": -73.9680},
                {"lat": 40.7589, "lng": -73.9851}
            ],
            distance=5.2,
            estimated_time=45
        ),
        RouteData(
            id="route-2",
            name="Westside Highway",
            description="Coastal route along the waterfront",
            coordinates=[
                {"lat": 40.7489, "lng": -74.0060},
                {"lat": 40.7589, "lng": -74.0080},
                {"lat": 40.7689, "lng": -74.0020},
                {"lat": 40.7789, "lng": -73.9940},
                {"lat": 40.7889, "lng": -73.9820}
            ],
            distance=8.5,
            estimated_time=60
        ),
        RouteData(
            id="route-3",
            name="East Side Express",
            description="Fast route through eastern districts",
            coordinates=[
                {"lat": 40.7580, "lng": -73.9680},
                {"lat": 40.7680, "lng": -73.9600},
                {"lat": 40.7780, "lng": -73.9520},
                {"lat": 40.7880, "lng": -73.9440},
                {"lat": 40.7980, "lng": -73.9360}
            ],
            distance=12.3,
            estimated_time=90
        )
    ]
    return mock_routes

@api_router.get("/users", response_model=List[TrackableUser])
async def get_trackable_users():
    """
    Get users with location data from Location API.
    Falls back to mock data if API is unavailable.
    """
    LOC_API_BASEURL = os.environ.get('LOC_API_BASEURL')
    LOC_API_TOKEN = os.environ.get('LOC_API_TOKEN')

    # If mock mode or API not configured, return mock data
    if MOCK_AUTH_ENABLED or not LOC_API_BASEURL or not LOC_API_TOKEN:
        logging.info("Using mock users data")
        mock_users = [
            TrackableUser(id="user-1", name="Driver A - John Smith", status="active"),
            TrackableUser(id="user-2", name="Driver B - Sarah Johnson", status="active"),
            TrackableUser(id="user-3", name="Driver C - Mike Davis", status="on_break"),
            TrackableUser(id="user-4", name="Driver D - Emily Chen", status="active"),
            TrackableUser(id="user-5", name="Driver E - Robert Wilson", status="inactive")
        ]
        return mock_users

    # Fetch from Location API
    try:
        async with httpx.AsyncClient(timeout=10.0) as client:
            api_url = f"{LOC_API_BASEURL}/users.php"

            logging.info(f"Fetching users from Location API: {api_url}")

            response = await client.get(
                api_url,
                params={
                    "with_location_data": "true",
                    "include_counts": "true",
                    "include_metadata": "true"
                },
                headers={
                    "Authorization": f"Bearer {LOC_API_TOKEN}",
                    "X-API-Token": LOC_API_TOKEN,
                    "Accept": "application/json"
                }
            )

            if response.status_code == 200:
                data = response.json()

                # Response format: {"status": "success", "data": {"users": [...], "count": N}}
                if data.get('status') == 'success' and data.get('data', {}).get('users'):
                    users = []
                    for user in data['data']['users']:
                        # Map API response to TrackableUser model
                        users.append(TrackableUser(
                            id=str(user.get('id')),
                            name=user.get('display_name') or user.get('username'),
                            status="active"  # Default status, can be enhanced later
                        ))

                    logging.info(f"Fetched {len(users)} users from Location API")
                    return users
                else:
                    logging.warning(f"Location API returned no users: {data}")
            else:
                logging.error(f"Location API error: {response.status_code} - {response.text}")

        # Fallback to mock data on error
        logging.warning("Falling back to mock users data")
        return [
            TrackableUser(id="user-1", name="Driver A - John Smith", status="active"),
            TrackableUser(id="user-2", name="Driver B - Sarah Johnson", status="active"),
        ]

    except Exception as e:
        logging.error(f"Error fetching users from Location API: {str(e)}")
        # Fallback to mock data
        return [
            TrackableUser(id="user-1", name="Driver A - John Smith", status="active"),
            TrackableUser(id="user-2", name="Driver B - Sarah Johnson", status="active"),
        ]

# Simulated location tracking
import random
location_state = {}

@api_router.get("/location/{user_id}", response_model=LocationData)
async def get_user_location(user_id: str):
    """
    Get latest location for a user from Location API.
    Falls back to mock data if API is unavailable.
    """
    LOC_API_BASEURL = os.environ.get('LOC_API_BASEURL')
    LOC_API_TOKEN = os.environ.get('LOC_API_TOKEN')

    # If mock mode or API not configured, return mock data
    if MOCK_AUTH_ENABLED or not LOC_API_BASEURL or not LOC_API_TOKEN:
        logging.info(f"Using mock location data for user {user_id}")
        # Initialize or update location state with some movement
        if user_id not in location_state:
            location_state[user_id] = {
                "lat": 40.7589 + random.uniform(-0.01, 0.01),
                "lng": -73.9851 + random.uniform(-0.01, 0.01),
                "heading": random.uniform(0, 360)
            }
        else:
            # Simulate movement
            location_state[user_id]["lat"] += random.uniform(-0.0005, 0.0005)
            location_state[user_id]["lng"] += random.uniform(-0.0005, 0.0005)
            location_state[user_id]["heading"] = (location_state[user_id]["heading"] + random.uniform(-10, 10)) % 360

        return LocationData(
            user_id=user_id,
            lat=location_state[user_id]["lat"],
            lng=location_state[user_id]["lng"],
            timestamp=datetime.now(timezone.utc),
            speed=random.uniform(20, 60),
            heading=location_state[user_id]["heading"]
        )

    # Fetch from Location API - get latest location (limit=1)
    try:
        async with httpx.AsyncClient(timeout=10.0) as client:
            api_url = f"{LOC_API_BASEURL}/locations.php"

            logging.info(f"Fetching latest location for user {user_id} from Location API")

            response = await client.get(
                api_url,
                params={
                    "user": user_id,
                    "limit": "1",
                    "offset": "0"
                },
                headers={
                    "Authorization": f"Bearer {LOC_API_TOKEN}",
                    "X-API-Token": LOC_API_TOKEN,
                    "Accept": "application/json"
                }
            )

            if response.status_code == 200:
                data = response.json()

                # Response format: {"success": true, "data": [...]}
                if data.get('success') and data.get('data') and len(data['data']) > 0:
                    location = data['data'][0]

                    # Parse server_time to datetime
                    server_time_str = location.get('server_time')
                    try:
                        timestamp = datetime.strptime(server_time_str, '%Y-%m-%d %H:%M:%S')
                        timestamp = timestamp.replace(tzinfo=timezone.utc)
                    except:
                        timestamp = datetime.now(timezone.utc)

                    logging.info(f"Fetched location for user {user_id}: lat={location.get('latitude')}, lng={location.get('longitude')}")

                    return LocationData(
                        user_id=str(location.get('user_id')),
                        lat=location.get('latitude'),
                        lng=location.get('longitude'),
                        timestamp=timestamp,
                        speed=location.get('speed'),
                        heading=location.get('bearing')
                    )
                else:
                    logging.warning(f"No location data found for user {user_id}")
            else:
                logging.error(f"Location API error: {response.status_code} - {response.text}")

        # Fallback to mock data on error
        logging.warning(f"Falling back to mock location data for user {user_id}")
        if user_id not in location_state:
            location_state[user_id] = {
                "lat": 40.7589,
                "lng": -73.9851,
                "heading": 0
            }

        return LocationData(
            user_id=user_id,
            lat=location_state[user_id]["lat"],
            lng=location_state[user_id]["lng"],
            timestamp=datetime.now(timezone.utc),
            speed=0,
            heading=location_state[user_id]["heading"]
        )

    except Exception as e:
        logging.error(f"Error fetching location from API: {str(e)}")
        # Fallback to mock data
        if user_id not in location_state:
            location_state[user_id] = {
                "lat": 40.7589,
                "lng": -73.9851,
                "heading": 0
            }

        return LocationData(
            user_id=user_id,
            lat=location_state[user_id]["lat"],
            lng=location_state[user_id]["lng"],
            timestamp=datetime.now(timezone.utc),
            speed=0,
            heading=location_state[user_id]["heading"]
        )

@api_router.get("/history/{user_id}", response_model=RouteHistory)
async def get_route_history(
    user_id: str,
    limit: int = 100,
    date_from: Optional[str] = None,
    date_to: Optional[str] = None
):
    """
    Get location history for a user from Location API.
    Falls back to mock data if API is unavailable.
    """
    LOC_API_BASEURL = os.environ.get('LOC_API_BASEURL')
    LOC_API_TOKEN = os.environ.get('LOC_API_TOKEN')

    # If mock mode or API not configured, return mock data
    if MOCK_AUTH_ENABLED or not LOC_API_BASEURL or not LOC_API_TOKEN:
        logging.info(f"Using mock history data for user {user_id}")
        # Generate a historical path
        base_lat = 40.7589
        base_lng = -73.9851

        history_coords = []
        timestamps = []

        for i in range(20):
            history_coords.append({
                "lat": base_lat + (i * 0.001) + random.uniform(-0.0002, 0.0002),
                "lng": base_lng + (i * 0.0008) + random.uniform(-0.0002, 0.0002)
            })
            time = datetime.now(timezone.utc) - timedelta(minutes=20-i)
            timestamps.append(time.isoformat())

        return RouteHistory(
            user_id=user_id,
            coordinates=history_coords,
            timestamps=timestamps
        )

    # Fetch from Location API
    try:
        async with httpx.AsyncClient(timeout=10.0) as client:
            api_url = f"{LOC_API_BASEURL}/locations.php"

            params = {
                "user": user_id,
                "limit": str(limit),
                "offset": "0"
            }

            if date_from:
                params["date_from"] = date_from
            if date_to:
                params["date_to"] = date_to

            logging.info(f"Fetching location history for user {user_id} from Location API")

            response = await client.get(
                api_url,
                params=params,
                headers={
                    "Authorization": f"Bearer {LOC_API_TOKEN}",
                    "X-API-Token": LOC_API_TOKEN,
                    "Accept": "application/json"
                }
            )

            if response.status_code == 200:
                data = response.json()

                # Response format: {"success": true, "data": [...]}
                if data.get('success') and data.get('data'):
                    history_coords = []
                    timestamps = []

                    for location in data['data']:
                        history_coords.append({
                            "lat": location.get('latitude'),
                            "lng": location.get('longitude')
                        })

                        # Parse server_time to ISO format
                        server_time_str = location.get('server_time')
                        try:
                            timestamp = datetime.strptime(server_time_str, '%Y-%m-%d %H:%M:%S')
                            timestamp = timestamp.replace(tzinfo=timezone.utc)
                            timestamps.append(timestamp.isoformat())
                        except:
                            timestamps.append(datetime.now(timezone.utc).isoformat())

                    logging.info(f"Fetched {len(history_coords)} location points for user {user_id}")

                    return RouteHistory(
                        user_id=user_id,
                        coordinates=history_coords,
                        timestamps=timestamps
                    )
                else:
                    logging.warning(f"No location history found for user {user_id}")
            else:
                logging.error(f"Location API error: {response.status_code} - {response.text}")

        # Fallback to mock data on error
        logging.warning(f"Falling back to mock history data for user {user_id}")
        base_lat = 40.7589
        base_lng = -73.9851
        history_coords = []
        timestamps = []

        for i in range(20):
            history_coords.append({
                "lat": base_lat + (i * 0.001),
                "lng": base_lng + (i * 0.0008)
            })
            time = datetime.now(timezone.utc) - timedelta(minutes=20-i)
            timestamps.append(time.isoformat())

        return RouteHistory(
            user_id=user_id,
            coordinates=history_coords,
            timestamps=timestamps
        )

    except Exception as e:
        logging.error(f"Error fetching location history from API: {str(e)}")
        # Fallback to mock data
        base_lat = 40.7589
        base_lng = -73.9851
        history_coords = []
        timestamps = []

        for i in range(20):
            history_coords.append({
                "lat": base_lat + (i * 0.001),
                "lng": base_lng + (i * 0.0008)
            })
            time = datetime.now(timezone.utc) - timedelta(minutes=20-i)
            timestamps.append(time.isoformat())

        return RouteHistory(
            user_id=user_id,
            coordinates=history_coords,
            timestamps=timestamps
        )

<<<<<<< HEAD
=======
@api_router.get("/location/live/sse")
async def location_live_sse(request):
    """
    SSE proxy endpoint for live location streaming.

    This endpoint:
    1. Accepts SSE requests from the browser at /api/location/live/sse
    2. Injects the LOC_API_TOKEN header server-side
    3. Forwards to MyTrips API at /location/live/sse
    4. Streams the SSE response back to the browser

    Query parameters are forwarded to the MyTrips API:
    - all=true - Include all users/devices
    - users=username - Repeatable, filter by username
    - devices=device_id - Repeatable, filter by device ID
    - since=<ms> - Resume from timestamp
    - heartbeat=<seconds> - Keep-alive interval
    - limit=<1-500> - Max points per cycle
    """
    async def stream_sse():
        LOC_API_TOKEN = os.environ.get('LOC_API_TOKEN')
        MYTRIPS_API_BASEURL = os.environ.get('MYTRIPS_API_BASEURL')

        if not LOC_API_TOKEN:
            logging.error("LOC_API_TOKEN not configured")
            yield "event: error\ndata: {\"error\": \"API token not configured\"}\n\n"
            return

        if not MYTRIPS_API_BASEURL:
            logging.error("MYTRIPS_API_BASEURL not configured")
            yield "event: error\ndata: {\"error\": \"API base URL not configured\"}\n\n"
            return

        # Build the MyTrips API URL with query parameters
        mytrips_url = f"{MYTRIPS_API_BASEURL}/location/live/sse"

        # Copy query parameters from the request
        query_params = dict(request.query_params)

        try:
            async with httpx.AsyncClient(timeout=None) as client:
                # Make the request to MyTrips API with the token
                async with client.stream(
                    "GET",
                    mytrips_url,
                    params=query_params,
                    headers={
                        "X-API-Token": LOC_API_TOKEN,
                        "Accept": "text/event-stream"
                    }
                ) as response:
                    if response.status_code != 200:
                        logging.error(f"MyTrips API error: {response.status_code}")
                        yield f"event: error\ndata: {{\"error\": \"API returned {response.status_code}\"}}\n\n"
                        return

                    # Stream the response back to the browser
                    async for line in response.aiter_lines():
                        if line:
                            yield line + "\n"
                        else:
                            yield "\n"

        except httpx.TimeoutException:
            logging.error("MyTrips API timeout")
            yield "event: error\ndata: {\"error\": \"API timeout\"}\n\n"
        except Exception as e:
            logging.error(f"SSE proxy error: {str(e)}")
            yield f"event: error\ndata: {{\"error\": \"{str(e)}\"}}\n\n"

    return StreamingResponse(
        stream_sse(),
        media_type="text/event-stream",
        headers={
            "Cache-Control": "no-cache",
            "Connection": "keep-alive",
            "X-Accel-Buffering": "no"
        }
    )

>>>>>>> 9f814dd3
# SECURITY: Configure CORS with restrictive defaults
# CORS_ORIGINS should be a comma-separated list of allowed origins
cors_origins_str = os.environ.get('CORS_ORIGINS', '')
if not cors_origins_str:
    # Default to localhost for development
    cors_origins = ['http://localhost:3000', 'http://localhost:5173']
    logging.warning("⚠️  CORS_ORIGINS not set - using development defaults. Set CORS_ORIGINS in production!")
elif cors_origins_str == '*':
    logging.error("❌ CORS_ORIGINS='*' is insecure! Specify allowed origins explicitly.")
    cors_origins = ['*']
else:
    cors_origins = [origin.strip() for origin in cors_origins_str.split(',')]

logging.info(f"CORS allowed origins: {cors_origins}")

# Add CORS middleware BEFORE including routes
app.add_middleware(
    CORSMiddleware,
    allow_credentials=True,
    allow_origins=cors_origins,
    allow_methods=["*"],
    allow_headers=["*"],
)

# Include the router in the main app
app.include_router(api_router)

# Configure logging
logging.basicConfig(
    level=logging.INFO,
    format='%(asctime)s - %(name)s - %(levelname)s - %(message)s'
)
logger = logging.getLogger(__name__)

@app.on_event("shutdown")
async def shutdown_db_client():
    if client:
        client.close()<|MERGE_RESOLUTION|>--- conflicted
+++ resolved
@@ -753,8 +753,6 @@
             timestamps=timestamps
         )
 
-<<<<<<< HEAD
-=======
 @api_router.get("/location/live/sse")
 async def location_live_sse(request):
     """
@@ -834,8 +832,6 @@
             "X-Accel-Buffering": "no"
         }
     )
-
->>>>>>> 9f814dd3
 # SECURITY: Configure CORS with restrictive defaults
 # CORS_ORIGINS should be a comma-separated list of allowed origins
 cors_origins_str = os.environ.get('CORS_ORIGINS', '')
